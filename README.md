--- conflicted
+++ resolved
@@ -41,6 +41,8 @@
     "IssuingCA": "<Name of the issuing certificate in KeyVault.>",
     "CertValidityInDays": "<Validity period for issued certificates>",
     "MaxCertValidity":"<Maximum validity of issued certificates. CertValidityInDayscannot exceed this value.>",
+    "CertValidityInDays": "<Validity period for issued certificates>",
+    "MaxCertValidity":"<Maximum validity of issued certificates. CertValidityInDayscannot exceed this value.>",
     "CertPathLength": "<Path length of the certificate chain which gives the maximum number of non-self-issued intermediate certificates that may follow this certificate in a valid certification path. For the Root CA certificate stored in KV, the value should be at least 1, for the others, obtained through the EST server, is sufficient to have 0.>"
   }
 ```
@@ -60,7 +62,6 @@
 ```openssl req -in <CSR_FILE_PATH> -out <CSR_FILE_PATH>.der -outform DER```
 
 2. Once translated, sign the Intermediate CA with the Root CA. I like to have my Root CA lifetime be 10 years,
-<<<<<<< HEAD
   and my Intermediates 5 years, with the actual certs lasting 1 year. We specify overrides in this command, but 
   you can modify `KeyVaultCA/appsettings.json` to set defaults.  
   ```
@@ -68,13 +69,6 @@
   dotnet run --Csr:IsIntermediateCA "true" --KeyVault:CertValidityInDays "730" --KeyVault:CertPathLength "1" --Csr:PathToCsr <PATH_TO_CSR_IN_DER_FORMAT> --Csr:OutputFileName <OUTPUT_CERTIFICATE_FILENAME>
   openssl x509 -in <OUTPUT_CERTIFICATE_FILENAME> -out <OUTPUT_CERTIFICATE_FILENAME>.pem -outform PEM
   ```
-=======
-   and my Intermediates 5 years, with the actual certs lasting 1 year. We specify overrides in this command, but 
-   you can modify `KeyVaultCA/appsettings.json` to set defaults.
-```cd KeyVaultCA```
-```dotnet run --Csr:IsIntermediateCA "true" --KeyVault:CertValidityInDays "730" --KeyVault:CertPathLength "1" --Csr:PathToCsr <PATH_TO_CSR_IN_DER_FORMAT> --Csr:OutputFileName <OUTPUT_CERTIFICATE_FILENAME>```
-```openssl x509 -in <OUTPUT_CERTIFICATE_FILENAME> -out <OUTPUT_CERTIFICATE_FILENAME>.pem -outform PEM```
->>>>>>> 65ff9d16
 
 3. Go back to Azure, find the pending IntermediateCA certificate, and upload the Signed PEM certificate
    using the Merge Signed Response button.
@@ -84,6 +78,9 @@
 
 ## Request a new device certificate
 
+1. First generate the private key. It should be noted, if generating this certificate in Azure Key Vault (and therfore 
+    skipping this step), Key Vault only permits EC keys to be used in signatures, not Encipherment or Key Agreement.
+```openssl genrsa -out mydevice.key 4098```  
 1. First generate the private key. It should be noted, if generating this certificate in Azure Key Vault (and therfore 
     skipping this step), Key Vault only permits EC keys to be used in signatures, not Encipherment or Key Agreement.
 ```openssl genrsa -out mydevice.key 4098```  
@@ -100,6 +97,7 @@
 ```
 "Csr": {
     "IsRootCA": "<Boolean value. To register a Root CA, value should be true, otherwise false.>",
+    "IsIntermediateCA": "<Boolean value. To register an Intermediate CA, set to true, otherwise false>",
     "IsIntermediateCA": "<Boolean value. To register an Intermediate CA, set to true, otherwise false>",
     "Subject": "<Subject in the format 'C=US, ST=WA, L=Redmond, O=Contoso, OU=Contoso HR, CN=Contoso Inc'.>",
     "PathToCsr": "<Path to the CSR file in .der format.>",
